package de.feelix.leviathan.command.core;

import de.feelix.leviathan.annotations.NotNull;
import de.feelix.leviathan.annotations.Nullable;
import de.feelix.leviathan.command.argument.Arg;
import de.feelix.leviathan.command.argument.ArgContext;
import de.feelix.leviathan.command.error.DetailedExceptionHandler;
import de.feelix.leviathan.command.error.ExceptionHandler;
import de.feelix.leviathan.command.flag.Flag;
import de.feelix.leviathan.command.flag.KeyValue;
import de.feelix.leviathan.command.guard.Guard;
import de.feelix.leviathan.command.message.MessageProvider;
import de.feelix.leviathan.command.validation.CrossArgumentValidator;
import de.feelix.leviathan.exceptions.CommandConfigurationException;
import de.feelix.leviathan.exceptions.ParsingException;
import de.feelix.leviathan.command.argument.ArgParsers;
import de.feelix.leviathan.command.argument.ArgumentParser;
import de.feelix.leviathan.util.Preconditions;
import org.bukkit.command.CommandSender;
import org.bukkit.plugin.java.JavaPlugin;

import java.util.*;
import java.util.concurrent.CompletableFuture;
import java.util.function.Predicate;

/**
 * Builder for {@link SlashCommand}. Provides a fluent API to define arguments,
 * permissions, behavior, and registration.
 */
public final class SlashCommandBuilder {
    private final String name;
    private final List<String> aliases = new ArrayList<>();
    private String description = "";
    private String permission = null;
    private boolean playerOnly = false;
    private boolean sendErrors = true;
    private boolean async = false;
    private boolean validateOnTab = false;
    private final List<Arg<?>> args = new ArrayList<>();
    private final Map<String, SlashCommand> subcommands = new LinkedHashMap<>();
    private CommandAction action = (s, c) -> {};
    // Async advanced
    private AsyncCommandAction asyncAction = null;
    private Long asyncTimeoutMillis = null;
    // Guards
    private final List<Guard> guards = new ArrayList<>();
    // Cross-argument validators
    private final List<CrossArgumentValidator> crossArgumentValidators = new ArrayList<>();
    // Exception handler
    private @Nullable ExceptionHandler exceptionHandler = null;
    // Cooldowns
    private long perUserCooldownMillis = 0L;
    private long perServerCooldownMillis = 0L;
    // Auto help
    private boolean enableHelp = false;
    private int helpPageSize = 10;
    // Message provider
    private @Nullable MessageProvider messages = null;
    // Input sanitization
    private boolean sanitizeInputs = false;
    // Fuzzy subcommand matching
    private boolean fuzzySubcommandMatching = false;
    private double fuzzyMatchThreshold = 0.6;
    // Debug mode
    private boolean debugMode = false;
    // Flags and Key-Value pairs
    private final List<Flag> flags = new ArrayList<>();
    private final List<KeyValue<?>> keyValues = new ArrayList<>();
    // Confirmation
    private boolean awaitConfirmation = false;
    // Execution hooks
    private final List<ExecutionHook.Before> beforeHooks = new ArrayList<>();
    private final List<ExecutionHook.After> afterHooks = new ArrayList<>();

    SlashCommandBuilder(String name) {
        this.name = Preconditions.checkNotNull(name, "name");
    }

    /**
     * Set a human-readable description for this command.
     *
     * @param description Description text used for help/usage pages.
     * @return this builder
     */
    public @NotNull SlashCommandBuilder description(@Nullable String description) {
        this.description = description;
        return this;
    }

    /**
     * Fluent alias for {@link #description(String)}.
     * Makes the API read more naturally: {@code withDescription("Teleport to spawn")}
     *
     * @param description Description text used for help/usage pages.
     * @return this builder
     */
    public @NotNull SlashCommandBuilder withDescription(@Nullable String description) {
        return description(description);
    }

    /**
     * Set the command-level permission required to run this command.
     * If {@code null} or blank, no permission is required.
     *
     * @param permission Bukkit permission node
     * @return this builder
     */
    public @NotNull SlashCommandBuilder permission(@Nullable String permission) {
        this.permission = permission;
        return this;
    }

    /**
     * Fluent alias for {@link #permission(String)}.
     * Makes the API read more naturally: {@code withPermission("admin.use")}
     *
     * @param permission Bukkit permission node
     * @return this builder
     */
    public @NotNull SlashCommandBuilder withPermission(@Nullable String permission) {
        return permission(permission);
    }

    /**
     * Set additional command aliases for subcommand routing.
     * <p>
     * <b>Note:</b> Aliases are intended for subcommands only. When this command is registered as a subcommand,
     * these aliases allow users to invoke it using alternative names. For main commands, use Bukkit's native
     * alias support in plugin.yml instead.
     *
     * @param aliases additional command names/aliases for subcommand routing
     * @return this builder
     */
    public @NotNull SlashCommandBuilder aliases(@NotNull String... aliases) {
        if (aliases != null) {
            for (String alias : aliases) {
                if (alias != null && !alias.trim().isEmpty()) {
                    this.aliases.add(alias.trim());
                }
            }
        }
        return this;
    }

    /**
     * Add a single command alias for subcommand routing.
     * <p>
     * <b>Note:</b> Aliases are intended for subcommands only. When this command is registered as a subcommand,
     * this alias allows users to invoke it using an alternative name. For main commands, use Bukkit's native
     * alias support in plugin.yml instead.
     *
     * @param alias additional command name/alias for subcommand routing
     * @return this builder
     */
    public @NotNull SlashCommandBuilder alias(@NotNull String alias) {
        if (alias != null && !alias.trim().isEmpty()) {
            this.aliases.add(alias.trim());
        }
        return this;
    }

    /**
     * Fluent alias for {@link #aliases(String...)}.
     * Makes the API read more naturally: {@code withAliases("alt1", "alt2")}
     *
     * @param aliases additional command names/aliases for subcommand routing
     * @return this builder
     */
    public @NotNull SlashCommandBuilder withAliases(@NotNull String... aliases) {
        return aliases(aliases);
    }

    /**
     * Restrict the command to players only (not console).
     *
     * @param playerOnly true to allow only players to execute
     * @return this builder
     */
    public @NotNull SlashCommandBuilder playerOnly(boolean playerOnly) {
        this.playerOnly = playerOnly;
        return this;
    }

    /**
     * Control whether user-facing error messages should be sent when parsing fails
     * or when the user lacks permissions.
     *
     * @param send true to send error messages to the sender
     * @return this builder
     */
    public @NotNull SlashCommandBuilder sendErrors(boolean send) {
        this.sendErrors = send;
        return this;
    }

    /**
     * Enable or disable automatic help messages for this command.
     * When enabled, executing the command without arguments will display a help message
     * showing either subcommands or usage information.
     *
     * @param enable true to enable automatic help, false to disable (default: false)
     * @return this builder
     */
    public @NotNull SlashCommandBuilder enableHelp(boolean enable) {
        this.enableHelp = enable;
        return this;
    }

    /**
     * Set the number of items to display per page in help messages.
     * When there are many subcommands, the help output will be paginated.
     * Users can navigate pages by providing a page number argument.
     *
     * @param pageSize number of subcommands to display per page (default: 10, minimum: 1)
     * @return this builder
     */
    public @NotNull SlashCommandBuilder helpPageSize(int pageSize) {
        this.helpPageSize = Math.max(1, pageSize);
        return this;
    }

    /**
     * Set a custom message provider for this command.
     * Allows customization of all user-facing messages (errors, validation, help, etc.).
     * If not set, {@link de.feelix.leviathan.command.message.DefaultMessageProvider} will be used.
     *
     * @param provider the message provider to use (can be null to use default)
     * @return this builder
     */
    public @NotNull SlashCommandBuilder messages(@Nullable MessageProvider provider) {
        this.messages = provider;
        return this;
    }

    /**
     * Fluent alias for {@link #messages(MessageProvider)}.
     * Makes the API read more naturally: {@code withMessages(customProvider)}
     *
     * @param provider the message provider to use (can be null to use default)
     * @return this builder
     */
    public @NotNull SlashCommandBuilder withMessages(@Nullable MessageProvider provider) {
        return messages(provider);
    }

    /**
     * Add a required int argument.
     *
     * @param name argument name (no whitespace)
     * @return this builder
     */
    public @NotNull SlashCommandBuilder argInt(@NotNull String name) {
        return arg(new Arg<>(name, false, ArgParsers.intParser()));
    }

    /**
     * Add a required int argument with explicit {@link ArgContext}.
     *
     * @param name       argument name (no whitespace)
     * @param argContext per-argument configuration
     * @return this builder
     */
    public @NotNull SlashCommandBuilder argInt(@NotNull String name, @NotNull ArgContext argContext) {
        return arg(new Arg<>(name, ArgParsers.intParser(), Preconditions.checkNotNull(argContext, "argContext")));
    }

    /**
     * Add a required long argument.
     *
     * @param name argument name (no whitespace)
     * @return this builder
     */
    public @NotNull SlashCommandBuilder argLong(@NotNull String name) {
        return arg(new Arg<>(name, false, ArgParsers.longParser()));
    }

    /**
     * Add a required long argument with explicit {@link ArgContext}.
     *
     * @param name       argument name (no whitespace)
     * @param argContext per-argument configuration
     * @return this builder
     */
    public @NotNull SlashCommandBuilder argLong(@NotNull String name, @NotNull ArgContext argContext) {
        return arg(new Arg<>(name, ArgParsers.longParser(), Preconditions.checkNotNull(argContext, "argContext")));
    }

    /**
     * Add a required duration argument that parses time strings to milliseconds.
     * <p>
     * Supported formats: {@code 30s}, {@code 5m}, {@code 2h}, {@code 1d}, {@code 1w},
     * {@code 1mo}, {@code 1y}, and combinations like {@code 2h30m}.
     *
     * @param name argument name (no whitespace)
     * @return this builder
     */
    public @NotNull SlashCommandBuilder argDuration(@NotNull String name) {
        return arg(new Arg<>(name, false, ArgParsers.durationParser()));
    }

    /**
     * Add a duration argument with explicit {@link ArgContext}.
     * <p>
     * Supported formats: {@code 30s}, {@code 5m}, {@code 2h}, {@code 1d}, {@code 1w},
     * {@code 1mo}, {@code 1y}, and combinations like {@code 2h30m}.
     *
     * @param name       argument name (no whitespace)
     * @param argContext per-argument configuration
     * @return this builder
     */
    public @NotNull SlashCommandBuilder argDuration(@NotNull String name, @NotNull ArgContext argContext) {
        return arg(new Arg<>(name, ArgParsers.durationParser(), Preconditions.checkNotNull(argContext, "argContext")));
    }

    /**
     * Add a required string argument (single token).
     *
     * @param name argument name (no whitespace)
     * @return this builder
     */
    public @NotNull SlashCommandBuilder argString(@NotNull String name) {
        return arg(new Arg<>(name, false, ArgParsers.stringParser()));
    }

    /**
     * Add a string argument with explicit {@link ArgContext}.
     *
     * @param name       argument name (no whitespace)
     * @param argContext per-argument configuration
     * @return this builder
     */
    public @NotNull SlashCommandBuilder argString(@NotNull String name, @NotNull ArgContext argContext) {
        return arg(new Arg<>(
            name, ArgParsers.stringParser(), Preconditions.checkNotNull(
            argContext,
            "argContext"
        )
        ));
    }

    /**
     * Add a required UUID argument.
     *
     * @param name argument name (no whitespace)
     * @return this builder
     */
    public @NotNull SlashCommandBuilder argUUID(@NotNull String name) {
        return arg(new Arg<>(name, false, ArgParsers.uuidParser()));
    }

    /**
     * Add a UUID argument with explicit {@link ArgContext}.
     *
     * @param name       argument name (no whitespace)
     * @param argContext per-argument configuration
     * @return this builder
     */
    public @NotNull SlashCommandBuilder argUUID(@NotNull String name, @NotNull ArgContext argContext) {
        return arg(new Arg<>(name, ArgParsers.uuidParser(), Preconditions.checkNotNull(argContext, "argContext")));
    }

    /**
     * Add a required double argument.
     *
     * @param name argument name (no whitespace)
     * @return this builder
     */
    public @NotNull SlashCommandBuilder argDouble(@NotNull String name) {
        return arg(new Arg<>(name, false, ArgParsers.doubleParser()));
    }

    /**
     * Add a double argument with explicit {@link ArgContext}.
     *
     * @param name       argument name (no whitespace)
     * @param argContext per-argument configuration
     * @return this builder
     */
    public @NotNull SlashCommandBuilder argDouble(@NotNull String name, @NotNull ArgContext argContext) {
        return arg(new Arg<>(name, ArgParsers.doubleParser(), Preconditions.checkNotNull(argContext, "argContext")));
    }

    /**
     * Add a required float argument.
     *
     * @param name argument name (no whitespace)
     * @return this builder
     */
    public @NotNull SlashCommandBuilder argFloat(@NotNull String name) {
        return arg(new Arg<>(name, false, ArgParsers.floatParser()));
    }

    /**
     * Add a float argument with explicit {@link ArgContext}.
     *
     * @param name       argument name (no whitespace)
     * @param argContext per-argument configuration
     * @return this builder
     */
    public @NotNull SlashCommandBuilder argFloat(@NotNull String name, @NotNull ArgContext argContext) {
        return arg(new Arg<>(name, ArgParsers.floatParser(), Preconditions.checkNotNull(argContext, "argContext")));
    }

    /**
     * Add a required boolean argument.
     * Accepts: true, false, yes, no, on, off, 1, 0 (case-insensitive).
     *
     * @param name argument name (no whitespace)
     * @return this builder
     */
    public @NotNull SlashCommandBuilder argBoolean(@NotNull String name) {
        return arg(new Arg<>(name, false, ArgParsers.booleanParser()));
    }

    /**
     * Add a boolean argument with explicit {@link ArgContext}.
     *
     * @param name       argument name (no whitespace)
     * @param argContext per-argument configuration
     * @return this builder
     */
    public @NotNull SlashCommandBuilder argBoolean(@NotNull String name, @NotNull ArgContext argContext) {
        return arg(new Arg<>(name, ArgParsers.booleanParser(), Preconditions.checkNotNull(argContext, "argContext")));
    }

    /**
     * Add a required online player argument.
     *
     * @param name argument name (no whitespace)
     * @return this builder
     */
    public @NotNull SlashCommandBuilder argPlayer(@NotNull String name) {
        return arg(new Arg<>(name, false, ArgParsers.playerParser()));
    }

    /**
     * Add a player argument with explicit {@link ArgContext}.
     *
     * @param name       argument name (no whitespace)
     * @param argContext per-argument configuration
     * @return this builder
     */
    public @NotNull SlashCommandBuilder argPlayer(@NotNull String name, @NotNull ArgContext argContext) {
        return arg(new Arg<>(name, ArgParsers.playerParser(), Preconditions.checkNotNull(argContext, "argContext")));
    }

    /**
     * Add a required offline player argument.
     *
     * @param name argument name (no whitespace)
     * @return this builder
     */
    public @NotNull SlashCommandBuilder argOfflinePlayer(@NotNull String name) {
        return arg(new Arg<>(name, false, ArgParsers.offlinePlayerParser()));
    }

    /**
     * Add an offline player argument with explicit {@link ArgContext}.
     *
     * @param name       argument name (no whitespace)
     * @param argContext per-argument configuration
     * @return this builder
     */
    public @NotNull SlashCommandBuilder argOfflinePlayer(@NotNull String name, @NotNull ArgContext argContext) {
        return arg(
            new Arg<>(name, ArgParsers.offlinePlayerParser(), Preconditions.checkNotNull(argContext, "argContext")));
    }

    /**
     * Add a required world argument.
     *
     * @param name argument name (no whitespace)
     * @return this builder
     */
    public @NotNull SlashCommandBuilder argWorld(@NotNull String name) {
        return arg(new Arg<>(name, false, ArgParsers.worldParser()));
    }

    /**
     * Add a world argument with explicit {@link ArgContext}.
     *
     * @param name       argument name (no whitespace)
     * @param argContext per-argument configuration
     * @return this builder
     */
    public @NotNull SlashCommandBuilder argWorld(@NotNull String name, @NotNull ArgContext argContext) {
        return arg(new Arg<>(name, ArgParsers.worldParser(), Preconditions.checkNotNull(argContext, "argContext")));
    }

    /**
     * Add a required material argument.
     *
     * @param name argument name (no whitespace)
     * @return this builder
     */
    public @NotNull SlashCommandBuilder argMaterial(@NotNull String name) {
        return arg(new Arg<>(name, false, ArgParsers.materialParser()));
    }

    /**
     * Add a material argument with explicit {@link ArgContext}.
     *
     * @param name       argument name (no whitespace)
     * @param argContext per-argument configuration
     * @return this builder
     */
    public @NotNull SlashCommandBuilder argMaterial(@NotNull String name, @NotNull ArgContext argContext) {
        return arg(new Arg<>(name, ArgParsers.materialParser(), Preconditions.checkNotNull(argContext, "argContext")));
    }

    /**
     * Add a required enum argument.
     *
     * @param name      argument name (no whitespace)
     * @param enumClass the enum class to parse
     * @param <E>       enum type
     * @return this builder
     */
    public <E extends Enum<E>> @NotNull SlashCommandBuilder argEnum(@NotNull String name, @NotNull Class<E> enumClass) {
        return arg(new Arg<>(name, false, ArgParsers.enumParser(enumClass)));
    }

    /**
     * Add an enum argument with explicit {@link ArgContext}.
     *
     * @param name       argument name (no whitespace)
     * @param enumClass  the enum class to parse
     * @param argContext per-argument configuration
     * @param <E>        enum type
     * @return this builder
     */
    public <E extends Enum<E>> @NotNull SlashCommandBuilder argEnum(@NotNull String name, @NotNull Class<E> enumClass,
                                                                    @NotNull ArgContext argContext) {
        return arg(
            new Arg<>(name, ArgParsers.enumParser(enumClass), Preconditions.checkNotNull(argContext, "argContext")));
    }

    /**
     * Add a required integer argument with range validation.
     * Convenience method that combines argInt with range validation in one call.
     *
     * @param name argument name (no whitespace)
     * @param min  minimum value (inclusive)
     * @param max  maximum value (inclusive)
     * @return this builder
     */
    public @NotNull SlashCommandBuilder argIntRange(@NotNull String name, int min, int max) {
        Preconditions.checkArgument(min <= max, "min must be <= max for range [" + min + ", " + max + "]");
        return arg(new Arg<>(
            name, ArgParsers.intParser(),
            ArgContext.builder().intRange(min, max).rangeHint(min, max).build()
        ));
    }

    /**
     * Add a required long argument with range validation.
     * Convenience method that combines argLong with range validation in one call.
     *
     * @param name argument name (no whitespace)
     * @param min  minimum value (inclusive)
     * @param max  maximum value (inclusive)
     * @return this builder
     */
    public @NotNull SlashCommandBuilder argLongRange(@NotNull String name, long min, long max) {
        Preconditions.checkArgument(min <= max, "min must be <= max for range [" + min + ", " + max + "]");
        return arg(new Arg<>(
            name, ArgParsers.longParser(),
            ArgContext.builder().longRange(min, max).rangeHint(min, max).build()
        ));
    }

    /**
     * Add a required double argument with range validation.
     * Convenience method that combines argDouble with range validation in one call.
     *
     * @param name argument name (no whitespace)
     * @param min  minimum value (inclusive)
     * @param max  maximum value (inclusive)
     * @return this builder
     */
    public @NotNull SlashCommandBuilder argDoubleRange(@NotNull String name, double min, double max) {
        Preconditions.checkArgument(min <= max, "min must be <= max for range [" + min + ", " + max + "]");
        return arg(new Arg<>(
            name, ArgParsers.doubleParser(),
            ArgContext.builder().doubleRange(min, max).rangeHint(min, max).build()
        ));
    }

    /**
     * Add a required float argument with range validation.
     * Convenience method that combines argFloat with range validation in one call.
     *
     * @param name argument name (no whitespace)
     * @param min  minimum value (inclusive)
     * @param max  maximum value (inclusive)
     * @return this builder
     */
    public @NotNull SlashCommandBuilder argFloatRange(@NotNull String name, float min, float max) {
        Preconditions.checkArgument(min <= max, "min must be <= max for range [" + min + ", " + max + "]");
        return arg(new Arg<>(
            name, ArgParsers.floatParser(),
            ArgContext.builder().floatRange(min, max).rangeHint((double) min, (double) max).build()
        ));
    }

    /**
     * Add a required string argument with length validation.
     * Convenience method that combines argString with length validation in one call.
     *
     * @param name      argument name (no whitespace)
     * @param minLength minimum length (inclusive)
     * @param maxLength maximum length (inclusive)
     * @return this builder
     */
    public @NotNull SlashCommandBuilder argStringLength(@NotNull String name, int minLength, int maxLength) {
        Preconditions.checkNonNegative(minLength, "minLength");
        Preconditions.checkNonNegative(maxLength, "maxLength");
        Preconditions.checkArgument(
            minLength <= maxLength, "minLength must be <= maxLength for range [" + minLength + ", " + maxLength + "]");
        return arg(new Arg<>(
            name, ArgParsers.stringParser(),
            ArgContext.builder().stringLengthRange(minLength, maxLength).build()
        ));
    }

    /**
     * Add a string argument with predefined completion suggestions.
     * Convenience method for common pattern of string args with fixed completion options.
     *
     * @param name        argument name (no whitespace)
     * @param completions list of completion suggestions
     * @return this builder
     */
    public @NotNull SlashCommandBuilder argStringWithCompletions(@NotNull String name,
                                                                 @NotNull List<String> completions) {
        Preconditions.checkNotNull(completions, "completions");
        return arg(new Arg<>(
            name, ArgParsers.stringParser(),
            ArgContext.builder().withCompletions(completions).build()
        ));
    }

    /**
     * Add a string argument with predefined completion suggestions (varargs version).
     * Convenience method for common pattern of string args with fixed completion options.
     *
     * @param name        argument name (no whitespace)
     * @param completions completion suggestions
     * @return this builder
     */
    public @NotNull SlashCommandBuilder argStringWithCompletions(@NotNull String name, @NotNull String... completions) {
        Preconditions.checkNotNull(completions, "completions");
        return argStringWithCompletions(name, List.of(completions));
    }

    /**
     * Add an optional page number argument for paginated commands.
     * The argument defaults to page 1 and validates that the value is at least 1.
     * <p>
     * This is a convenience method equivalent to:
     * <pre>{@code
     * .argInt("page", ArgContext.builder()
     *     .optional(true)
     *     .defaultValue(1)
     *     .intMin(1)
     *     .build())
     * }</pre>
     * <p>
     * <b>Example usage with PaginationHelper:</b>
     * <pre>{@code
     * SlashCommand.builder("list")
     *     .argPage()
     *     .executes((sender, ctx) -> {
     *         int page = ctx.getIntOrDefault("page", 1);
     *         PaginationHelper.paginate(items)
     *             .page(page)
     *             .pageSize(10)
     *             .header("§6=== Items ===")
     *             .formatter(item -> "§7- " + item)
     *             .send(sender);
     *     })
     *     .register(plugin);
     * }</pre>
     *
     * @return this builder
     * @see de.feelix.leviathan.command.pagination.PaginationHelper
     */
    public @NotNull SlashCommandBuilder argPage() {
        return argPage("page");
    }

    /**
     * Add an optional page number argument with a custom name for paginated commands.
     * The argument defaults to page 1 and validates that the value is at least 1.
     *
     * @param name the argument name (no whitespace)
     * @return this builder
     * @see #argPage()
     * @see de.feelix.leviathan.command.pagination.PaginationHelper
     */
    public @NotNull SlashCommandBuilder argPage(@NotNull String name) {
        Preconditions.checkNotNull(name, "name");
        return arg(new Arg<>(
            name, ArgParsers.intParser(),
            ArgContext.builder()
                .optional(true)
                .defaultValue(1)
                .intMin(1)
                .build()
        ));
    }

    /**
     * Add an optional page number argument with custom default value.
     * Validates that the value is at least 1.
     *
     * @param name        the argument name (no whitespace)
     * @param defaultPage the default page number (must be >= 1)
     * @return this builder
     * @see #argPage()
     * @see de.feelix.leviathan.command.pagination.PaginationHelper
     */
    public @NotNull SlashCommandBuilder argPage(@NotNull String name, int defaultPage) {
        Preconditions.checkNotNull(name, "name");
        Preconditions.checkArgument(defaultPage >= 1, "defaultPage must be >= 1");
        return arg(new Arg<>(
            name, ArgParsers.intParser(),
            ArgContext.builder()
                .optional(true)
                .defaultValue(defaultPage)
                .intMin(1)
                .build()
        ));
    }

    /**
     * Enable or disable validation of previously entered arguments during tab completion.
     * When enabled, if a prior argument cannot be parsed, tab suggestions will be hidden and,
     * if {@link #sendErrors(boolean)} is true, an error message will be sent to the sender.
     *
     * @param validate true to validate tokens typed before the current one
     * @return this builder
     */
    public @NotNull SlashCommandBuilder validateOnTab(boolean validate) {
        this.validateOnTab = validate;
        return this;
    }

    /**
     * Enable or disable input sanitization for string arguments.
     * When enabled, string argument values will be sanitized to remove potentially dangerous
     * characters and patterns that could be used for injection attacks (e.g., SQL injection,
     * command injection, XSS).
     * <p>
     * The sanitization process:
     * <ul>
     *   <li>Removes or escapes HTML/XML special characters (&lt;, &gt;, &amp;, etc.)</li>
     *   <li>Removes control characters and null bytes</li>
     *   <li>Escapes backslashes and quotes</li>
     *   <li>Trims excessive whitespace</li>
     * </ul>
     * <p>
     * This is disabled by default to preserve backward compatibility and to allow
     * commands that legitimately need special characters in their input.
     *
     * @param sanitize true to enable input sanitization for string arguments
     * @return this builder
     */
    public @NotNull SlashCommandBuilder sanitizeInputs(boolean sanitize) {
        this.sanitizeInputs = sanitize;
        return this;
    }

    /**
     * Enable or disable fuzzy matching for subcommands.
     * When enabled, if a user enters an unrecognized subcommand name, the system will attempt
     * to find a similar subcommand using fuzzy string matching (Levenshtein distance).
     * If a sufficiently similar match is found, it will be executed automatically.
     * <p>
     * This feature helps users who make typos when entering subcommand names, improving
     * the user experience by automatically correcting minor spelling mistakes.
     * <p>
     * Example: If subcommands "reload", "help", and "status" exist, typing "relaod" would
     * automatically match to "reload" when fuzzy matching is enabled.
     * <p>
     * This is disabled by default to preserve exact matching behavior.
     *
     * @param fuzzy true to enable fuzzy subcommand matching
     * @return this builder
     */
    public @NotNull SlashCommandBuilder fuzzySubcommandMatching(boolean fuzzy) {
        this.fuzzySubcommandMatching = fuzzy;
        return this;
    }

    /**
     * Set the similarity threshold for fuzzy subcommand matching.
     * A higher threshold (closer to 1.0) requires more similar matches.
     * <p>
     * Recommended values:
     * <ul>
     *   <li>0.8 - Strict: Only very similar matches (e.g., "reload" matches "relod")</li>
     *   <li>0.6 - Default: Moderate similarity (e.g., "reload" matches "relaod")</li>
     *   <li>0.4 - Lenient: More permissive matching (may cause false positives)</li>
     * </ul>
     *
     * @param threshold similarity threshold between 0.0 and 1.0 (default: 0.6)
     * @return this builder
     */
    public @NotNull SlashCommandBuilder fuzzyMatchThreshold(double threshold) {
        this.fuzzyMatchThreshold = Math.max(0.0, Math.min(1.0, threshold));
        return this;
    }

    /**
     * Enable or disable debug mode for this command.
     * When enabled, additional diagnostic information is logged, such as fuzzy match results.
     * <p>
     * This is disabled by default for production use.
     *
     * @param debug true to enable debug mode
     * @return this builder
     */
    public @NotNull SlashCommandBuilder debugMode(boolean debug) {
        this.debugMode = debug;
        return this;
    }

    /**
     * Enable or disable confirmation requirement for this command.
     * When enabled, the user must execute the command a second time to confirm execution.
     * On the first execution, a confirmation message will be sent to the user.
     * <p>
     * This feature is useful for destructive or irreversible commands (e.g., delete, reset, ban)
     * to prevent accidental execution.
     * <p>
     * The confirmation is tracked per sender and command, and expires after a short duration.
     * <p>
     * This is disabled by default.
     *
     * @param await true to require confirmation before executing
     * @return this builder
     */
    public @NotNull SlashCommandBuilder awaitConfirmation(boolean await) {
        this.awaitConfirmation = await;
        return this;
    }

    /**
     * Add a hook that executes before the command runs.
     * <p>
     * Before hooks can be used for:
     * <ul>
     *   <li>Additional validation beyond guards</li>
     *   <li>Logging command attempts</li>
     *   <li>Setting up resources</li>
     *   <li>Transaction-like behavior (acquire locks, etc.)</li>
     * </ul>
     * <p>
     * Multiple before hooks can be added and will be executed in order.
     * If any hook returns {@code false}, command execution is aborted.
     * <p>
     * Example:
     * <pre>{@code
     * SlashCommand.create("admin")
     *     .beforeExecution((sender, ctx) -> {
     *         if (maintenanceMode) {
     *             return ExecutionHook.BeforeResult.abort("Server is in maintenance mode");
     *         }
     *         return ExecutionHook.BeforeResult.proceed();
     *     })
     *     .executes(ctx -> { ... })
     *     .build();
     * }</pre>
     *
     * @param hook the before execution hook
     * @return this builder
     */
    public @NotNull SlashCommandBuilder beforeExecution(@NotNull ExecutionHook.Before hook) {
        Preconditions.checkNotNull(hook, "hook");
        this.beforeHooks.add(hook);
        return this;
    }

    /**
     * Add a simple before hook that performs an action but always allows execution.
     * <p>
     * This is a convenience method for hooks that don't need to abort execution.
     *
     * @param action action to perform before execution
     * @return this builder
     */
    public @NotNull SlashCommandBuilder beforeExecution(
        @NotNull java.util.function.BiConsumer<org.bukkit.command.CommandSender, CommandContext> action) {
        Preconditions.checkNotNull(action, "action");
        return beforeExecution(ExecutionHook.Before.of(action));
    }

    /**
     * Add a hook that executes after the command completes.
     * <p>
     * After hooks can be used for:
     * <ul>
     *   <li>Logging command completion</li>
     *   <li>Cleanup resources</li>
     *   <li>Recording metrics</li>
     *   <li>Audit trail</li>
     * </ul>
     * <p>
     * After hooks are always executed, regardless of whether the command
     * succeeded or failed. The {@link ExecutionHook.AfterContext} provides
     * information about the execution result.
     * <p>
     * Example:
     * <pre>{@code
     * SlashCommand.create("admin")
     *     .afterExecution((sender, ctx, result) -> {
     *         if (result.isSuccess()) {
     *             logger.info("Command completed in " + result.executionTimeMillis() + "ms");
     *         } else {
     *             logger.warning("Command failed: " + result.exception());
     *         }
     *     })
     *     .executes(ctx -> { ... })
     *     .build();
     * }</pre>
     *
     * @param hook the after execution hook
     * @return this builder
     */
    public @NotNull SlashCommandBuilder afterExecution(@NotNull ExecutionHook.After hook) {
        Preconditions.checkNotNull(hook, "hook");
        this.afterHooks.add(hook);
        return this;
    }

    /**
     * Add a simple after hook that performs an action on completion.
     * <p>
     * This is a convenience method for simple logging or cleanup hooks.
     *
     * @param action action to perform after execution
     * @return this builder
     */
    public @NotNull SlashCommandBuilder afterExecution(
        @NotNull java.util.function.BiConsumer<org.bukkit.command.CommandSender, CommandContext> action) {
        Preconditions.checkNotNull(action, "action");
        return afterExecution(ExecutionHook.After.of(action));
    }

    /**
     * Add an after hook that only runs when the command succeeds.
     *
     * @param action action to perform on successful execution
     * @return this builder
     */
    public @NotNull SlashCommandBuilder onSuccess(
        @NotNull java.util.function.BiConsumer<org.bukkit.command.CommandSender, CommandContext> action) {
        Preconditions.checkNotNull(action, "action");
        return afterExecution(ExecutionHook.After.onSuccess(action));
    }

    /**
     * Add an after hook that only runs when the command fails.
     *
     * @param action action to perform on failed execution
     * @return this builder
     */
    public @NotNull SlashCommandBuilder onFailure(
        @NotNull ExecutionHook.TriConsumer<org.bukkit.command.CommandSender, CommandContext, Throwable> action) {
        Preconditions.checkNotNull(action, "action");
        return afterExecution(ExecutionHook.After.onFailure(action));
    }

    /**
     * @return unmodifiable view of the configured before hooks
     */
    @NotNull List<ExecutionHook.Before> getBeforeHooks() {
        return Collections.unmodifiableList(beforeHooks);
    }

    /**
     * @return unmodifiable view of the configured after hooks
     */
    @NotNull List<ExecutionHook.After> getAfterHooks() {
        return Collections.unmodifiableList(afterHooks);
    }

    /**
     * Add a required choice argument from a fixed set of aliases mapping to values.
     *
     * @param name        argument name
     * @param choices     mapping from alias (case-insensitive) to value
     * @param displayType type name shown in error messages (e.g., "gamemode")
     * @return this builder
     */
    public <T> @NotNull SlashCommandBuilder argChoices(@NotNull String name, @NotNull Map<String, T> choices,
                                                       @NotNull String displayType) {
        return arg(new Arg<>(name, false, ArgParsers.choices(choices, displayType)));
    }

    /**
     * Add a choice argument with explicit {@link ArgContext}.
     *
     * @param name        argument name
     * @param choices     mapping from alias (case-insensitive) to value
     * @param displayType type name shown in error messages (e.g., "gamemode")
     * @param argContext  per-argument configuration
     * @return this builder
     */
    public <T> @NotNull SlashCommandBuilder argChoices(@NotNull String name, @NotNull Map<String, T> choices,
                                                       @NotNull String displayType, @NotNull ArgContext argContext) {
        return arg(new Arg<>(
            name, ArgParsers.choices(choices, displayType),
            Preconditions.checkNotNull(argContext, "argContext")
        ));
    }

    /**
     * Add a choice argument mapping command aliases to subcommand instances.
     * Useful for command routing via a parsed argument. For example:
     * <pre>{@code
     * .argCommandChoices("action", Map.of("list", listCommand, "add", addCommand), "action")
     * .executes((s, ctx) -> {
     *     SlashCommand sub = ctx.get("action", SlashCommand.class);
     *     sub.execute(s, sub.name(), new String[0]);
     * });
     * }</pre>
     *
     * @param name    argument name
     * @param choices mapping from alias (case-insensitive) to SlashCommand subcommand
     * @return this builder
     */
    public @NotNull SlashCommandBuilder argCommandChoices(@NotNull String name,
                                                          @NotNull Map<String, SlashCommand> choices) {
        return arg(new Arg<>(name, false, ArgParsers.choices(choices, "command")));
    }

    /**
     * Add a command-choice argument with explicit {@link ArgContext}.
     *
     * @param name       argument name
     * @param choices    mapping from alias (case-insensitive) to SlashCommand subcommand
     * @param argContext per-argument configuration
     * @return this builder
     */
    public @NotNull SlashCommandBuilder argCommandChoices(@NotNull String name,
                                                          @NotNull Map<String, SlashCommand> choices,
                                                          @NotNull ArgContext argContext) {
        return arg(new Arg<>(
            name, ArgParsers.choices(choices, "command"),
            Preconditions.checkNotNull(argContext, "argContext")
        ));
    }

    /**
     * Add a generic argument to the command.
     *
     * @param arg the argument definition
     * @return this builder
     */
    public <T> @NotNull SlashCommandBuilder arg(@NotNull Arg<T> arg) {
        Preconditions.checkNotNull(arg, "arg");
        this.args.add(arg);
        return this;
    }

    /**
     * Add a generic argument using a custom {@link ArgumentParser}.
     *
     * @param name   argument name (no whitespace)
     * @param parser custom parser for the argument
     * @return this builder
     */
    public <T> @NotNull SlashCommandBuilder arg(@NotNull String name, @NotNull ArgumentParser<T> parser) {
        return arg(new Arg<>(name, false, parser));
    }

    /**
     * Add a generic argument using a custom {@link ArgumentParser} and explicit {@link ArgContext}.
     *
     * @param name       argument name (no whitespace)
     * @param parser     custom parser for the argument
     * @param argContext per-argument configuration
     * @return this builder
     */
    public <T> @NotNull SlashCommandBuilder arg(@NotNull String name, @NotNull ArgumentParser<T> parser,
                                                @NotNull ArgContext argContext) {
        return arg(new Arg<>(name, parser, Preconditions.checkNotNull(argContext, "argContext")));
    }

    /**
     * Add multiple arguments at once.
     * Useful for bulk registration or when arguments are defined elsewhere.
     * <p>
     * Example:
     * <pre>{@code
     * .arguments(
     *     new Arg<>("name", ArgParsers.stringParser()),
     *     new Arg<>("age", ArgParsers.intParser()),
     *     new Arg<>("active", ArgParsers.boolParser())
     * )
     * }</pre>
     *
     * @param arguments arguments to add
     * @return this builder
     */
    @SafeVarargs
    public final @NotNull SlashCommandBuilder arguments(@NotNull Arg<?>... arguments) {
        Preconditions.checkNotNull(arguments, "arguments");
        for (Arg<?> argument : arguments) {
            if (argument != null) {
                this.args.add(argument);
            }
        }
        return this;
    }

    /**
     * Add multiple arguments from a list.
     *
     * @param arguments list of arguments to add
     * @return this builder
     */
    public @NotNull SlashCommandBuilder arguments(@NotNull List<Arg<?>> arguments) {
        Preconditions.checkNotNull(arguments, "arguments");
        for (Arg<?> argument : arguments) {
            if (argument != null) {
                this.args.add(argument);
            }
        }
        return this;
    }

    /**
     * Add a conditional argument that is only parsed if the condition evaluates to true.
     * The condition is evaluated based on previously parsed arguments.
     *
     * @param name      argument name (no whitespace)
     * @param parser    custom parser for the argument
     * @param condition predicate that determines if this argument should be parsed
     * @return this builder
     */
    public <T> @NotNull SlashCommandBuilder argIf(@NotNull String name, @NotNull ArgumentParser<T> parser,
                                                  @NotNull Predicate<CommandContext> condition) {
        Preconditions.checkNotNull(name, "name");
        Preconditions.checkNotNull(parser, "parser");
        Preconditions.checkNotNull(condition, "condition");
        return arg(new Arg<>(name, false, parser).withCondition(condition));
    }

    /**
     * Add a conditional argument with explicit {@link ArgContext}.
     *
     * @param name       argument name (no whitespace)
     * @param parser     custom parser for the argument
     * @param condition  predicate that determines if this argument should be parsed
     * @param argContext per-argument configuration
     * @return this builder
     */
    public <T> @NotNull SlashCommandBuilder argIf(@NotNull String name, @NotNull ArgumentParser<T> parser,
                                                  @NotNull Predicate<CommandContext> condition,
                                                  @NotNull ArgContext argContext) {
        Preconditions.checkNotNull(name, "name");
        Preconditions.checkNotNull(parser, "parser");
        Preconditions.checkNotNull(condition, "condition");
        Preconditions.checkNotNull(argContext, "argContext");
        return arg(new Arg<>(name, parser, argContext).withCondition(condition));
    }

    /**
     * Add a flag (switch/option) to this command.
     * <p>
     * Flags support multiple formats:
     * <ul>
     *   <li>Short form: {@code -s}</li>
     *   <li>Long form: {@code --silent}</li>
     *   <li>Combined: {@code -sf} (equivalent to {@code -s -f})</li>
     *   <li>Negation: {@code --no-confirm} (sets flag to false)</li>
     * </ul>
     * <p>
     * Example:
     * <pre>{@code
     * SlashCommand.create("ban")
     *     .flag(Flag.of("silent", 's', "silent")
     *         .description("Don't broadcast the ban"))
     *     .flag(Flag.of("permanent", 'p', "permanent"))
     *     .executes((sender, ctx) -> {
     *         boolean silent = ctx.getFlag("silent");
     *         boolean permanent = ctx.getFlag("permanent");
     *         // ...
     *     })
     *     .register(plugin);
     * }</pre>
     *
     * @param flag the flag definition
     * @return this builder
     * @throws CommandConfigurationException if flag name conflicts with existing flags
     */
    public @NotNull SlashCommandBuilder flag(@NotNull Flag flag) {
        Preconditions.checkNotNull(flag, "flag");
        // Check for duplicate names
        for (Flag existing : flags) {
            if (existing.name().equalsIgnoreCase(flag.name())) {
                throw new CommandConfigurationException("Duplicate flag name: '" + flag.name() + "'");
            }
            // Check for conflicting short forms
            if (flag.shortForm() != null && existing.shortForm() != null 
                && flag.shortForm().equals(existing.shortForm())) {
                throw new CommandConfigurationException("Duplicate flag short form: '-" + flag.shortForm() + "'");
            }
            // Check for conflicting long forms
            if (flag.longForm() != null && existing.longForm() != null 
                && flag.longForm().equalsIgnoreCase(existing.longForm())) {
                throw new CommandConfigurationException("Duplicate flag long form: '--" + flag.longForm() + "'");
            }
        }
        flags.add(flag);
        return this;
    }

    /**
     * Add a flag with both short and long forms.
     * <p>
     * Convenience method equivalent to:
     * <pre>{@code flag(Flag.of(name, shortForm, longForm))}</pre>
     *
     * @param name      the flag name used in context
     * @param shortForm single character for short form (e.g., 's' for -s)
     * @param longForm  long form without dashes (e.g., "silent" for --silent)
     * @return this builder
     */
    public @NotNull SlashCommandBuilder flag(@NotNull String name, char shortForm, @NotNull String longForm) {
        return flag(Flag.of(name, shortForm, longForm));
    }

    /**
     * Add a flag with short form only.
     *
     * @param name      the flag name used in context
     * @param shortForm single character for short form
     * @return this builder
     */
    public @NotNull SlashCommandBuilder flagShort(@NotNull String name, char shortForm) {
        return flag(Flag.ofShort(name, shortForm));
    }

    /**
     * Add a flag with long form only.
     *
     * @param name     the flag name used in context
     * @param longForm long form without dashes
     * @return this builder
     */
    public @NotNull SlashCommandBuilder flagLong(@NotNull String name, @NotNull String longForm) {
        return flag(Flag.ofLong(name, longForm));
    }

    /**
     * Fluent alias for {@link #flag(Flag)}.
     * Makes the API read more naturally: {@code withFlag(myFlag)}
     *
     * @param flag the flag definition
     * @return this builder
     */
    public @NotNull SlashCommandBuilder withFlag(@NotNull Flag flag) {
        return flag(flag);
    }

    /**
     * Add a key-value pair parameter to this command.
     * <p>
     * Key-value pairs support multiple formats:
     * <ul>
     *   <li>{@code key=value}</li>
     *   <li>{@code key:value}</li>
     *   <li>{@code --key value}</li>
     *   <li>{@code --key=value}</li>
     * </ul>
     * <p>
     * Additional features:
     * <ul>
     *   <li>Type parsing: String, Integer, Boolean, Enum, etc.</li>
     *   <li>Default values</li>
     *   <li>Required/optional support</li>
     *   <li>Multiple values: {@code tags=pvp,survival,hardcore}</li>
     *   <li>Quoted values: {@code reason="This is the reason"}</li>
     * </ul>
     * <p>
     * Example:
     * <pre>{@code
     * SlashCommand.create("ban")
     *     .keyValue(KeyValue.ofString("reason", "No reason given"))
     *     .keyValue(KeyValue.ofInt("duration").required(true))
     *     .executes((sender, ctx) -> {
     *         String reason = ctx.getKeyValue("reason", String.class);
     *         Integer duration = ctx.getKeyValue("duration", Integer.class);
     *         // ...
     *     })
     *     .register(plugin);
     * }</pre>
     *
     * @param keyValue the key-value definition
     * @return this builder
     * @throws CommandConfigurationException if key-value name conflicts with existing key-values
     */
    public @NotNull SlashCommandBuilder keyValue(@NotNull KeyValue<?> keyValue) {
        Preconditions.checkNotNull(keyValue, "keyValue");
        // Check for duplicate names
        for (KeyValue<?> existing : keyValues) {
            if (existing.name().equalsIgnoreCase(keyValue.name())) {
                throw new CommandConfigurationException("Duplicate key-value name: '" + keyValue.name() + "'");
            }
            // Check for conflicting keys
            if (existing.key().equalsIgnoreCase(keyValue.key())) {
                throw new CommandConfigurationException("Duplicate key-value key: '" + keyValue.key() + "'");
            }
        }
        keyValues.add(keyValue);
        return this;
    }

    /**
     * Add a required string key-value pair.
     *
     * @param name the key name
     * @return this builder
     */
    public @NotNull SlashCommandBuilder keyValueString(@NotNull String name) {
        return keyValue(KeyValue.ofString(name));
    }

    /**
     * Add an optional string key-value pair with a default value.
     *
     * @param name         the key name
     * @param defaultValue the default value
     * @return this builder
     */
    public @NotNull SlashCommandBuilder keyValueString(@NotNull String name, @NotNull String defaultValue) {
        return keyValue(KeyValue.ofString(name, defaultValue));
    }

    /**
     * Add a required integer key-value pair.
     *
     * @param name the key name
     * @return this builder
     */
    public @NotNull SlashCommandBuilder keyValueInt(@NotNull String name) {
        return keyValue(KeyValue.ofInt(name));
    }

    /**
     * Add an optional integer key-value pair with a default value.
     *
     * @param name         the key name
     * @param defaultValue the default value
     * @return this builder
     */
    public @NotNull SlashCommandBuilder keyValueInt(@NotNull String name, int defaultValue) {
        return keyValue(KeyValue.ofInt(name, defaultValue));
    }

    /**
     * Add a required boolean key-value pair.
     *
     * @param name the key name
     * @return this builder
     */
    public @NotNull SlashCommandBuilder keyValueBoolean(@NotNull String name) {
        return keyValue(KeyValue.ofBoolean(name));
    }

    /**
     * Add an optional boolean key-value pair with a default value.
     *
     * @param name         the key name
     * @param defaultValue the default value
     * @return this builder
     */
    public @NotNull SlashCommandBuilder keyValueBoolean(@NotNull String name, boolean defaultValue) {
        return keyValue(KeyValue.ofBoolean(name, defaultValue));
    }

    /**
     * Add a required enum key-value pair.
     *
     * @param name      the key name
     * @param enumClass the enum class
     * @param <E>       the enum type
     * @return this builder
     */
    public <E extends Enum<E>> @NotNull SlashCommandBuilder keyValueEnum(@NotNull String name, 
                                                                          @NotNull Class<E> enumClass) {
        return keyValue(KeyValue.ofEnum(name, enumClass));
    }

    /**
     * Add an optional enum key-value pair with a default value.
     *
     * @param name         the key name
     * @param enumClass    the enum class
     * @param defaultValue the default value
     * @param <E>          the enum type
     * @return this builder
     */
    public <E extends Enum<E>> @NotNull SlashCommandBuilder keyValueEnum(@NotNull String name,
                                                                          @NotNull Class<E> enumClass,
                                                                          @NotNull E defaultValue) {
        return keyValue(KeyValue.ofEnum(name, enumClass, defaultValue));
    }

    /**
     * Fluent alias for {@link #keyValue(KeyValue)}.
     * Makes the API read more naturally: {@code withKeyValue(myKV)}
     *
     * @param keyValue the key-value definition
     * @return this builder
     */
    public @NotNull SlashCommandBuilder withKeyValue(@NotNull KeyValue<?> keyValue) {
        return keyValue(keyValue);
    }

    /**
     * @return unmodifiable view of the configured flags
     */
    @NotNull List<Flag> getFlags() {
        return Collections.unmodifiableList(flags);
    }

    /**
     * @return unmodifiable view of the configured key-values
     */
    @NotNull List<KeyValue<?>> getKeyValues() {
        return Collections.unmodifiableList(keyValues);
    }

    /**
     * Define the action to execute when the command is successfully invoked with valid arguments.
     *
     * @param action callback invoked with the sender and parsed context
     * @return this builder
     */
    public @NotNull SlashCommandBuilder executes(@NotNull CommandAction action) {
        this.action = Preconditions.checkNotNull(action, "action");
        this.asyncAction = null;
        return this;
    }

    /**
     * Register one or more subcommands using each subcommand's own {@link SlashCommand#name()} as the alias.
     * Aliases are matched case-insensitively.
     *
     * @param subs Subcommands to register (must not contain nulls).
     * @return this builder
     * @throws CommandConfigurationException if any sub is null or duplicate aliases are detected
     */
    public @NotNull SlashCommandBuilder sub(@Nullable SlashCommand... subs) {
        if (subs == null) return this;
        for (SlashCommand sc : subs) {
            if (sc == null) {
                throw new CommandConfigurationException("Subcommand must not be null");
            }
            String alias = sc.name();
            if (alias == null || alias.trim().isEmpty()) {
                throw new CommandConfigurationException("Subcommand has a blank name");
            }
            String key = alias.toLowerCase(Locale.ROOT);
            if (subcommands.containsKey(key)) {
                throw new CommandConfigurationException("Duplicate subcommand alias: '" + alias + "'");
            }
            sc.markAsSubcommand();
            subcommands.put(key, sc);
        }
        return this;
    }

    /**
     * Fluent alias for {@link #sub(SlashCommand...)}.
     * Makes the API read more naturally: {@code withSubcommands(cmd1, cmd2, cmd3)}
     *
     * @param subs Subcommands to register (must not contain nulls).
     * @return this builder
     * @throws CommandConfigurationException if any sub is null or duplicate aliases are detected
     */
    public @NotNull SlashCommandBuilder withSubcommands(@Nullable SlashCommand... subs) {
        return sub(subs);
    }

    /**
     * Conditionally register subcommands based on a predicate.
     * Useful for feature-flag-based or config-dependent subcommand registration.
     * <p>
     * Example:
     * <pre>{@code
     * .subIf(() -> config.isFeatureEnabled("advanced"), advancedCommand)
     * .subIf(plugin::isPremiumEnabled, premiumCommand1, premiumCommand2)
     * }</pre>
     *
     * @param condition predicate that determines if subcommands should be registered
     * @param subs      subcommands to register if condition is true
     * @return this builder
     */
    public @NotNull SlashCommandBuilder subIf(@NotNull java.util.function.BooleanSupplier condition,
                                               @Nullable SlashCommand... subs) {
        Preconditions.checkNotNull(condition, "condition");
        if (condition.getAsBoolean()) {
            return sub(subs);
        }
        return this;
    }

    /**
     * Conditionally register subcommands based on a predicate with access to the plugin.
     * <p>
     * Example:
     * <pre>{@code
     * .subIf(plugin -> plugin.getConfig().getBoolean("features.admin"), adminCommand)
     * }</pre>
     *
     * @param condition predicate that receives the plugin instance
     * @param subs      subcommands to register if condition is true
     * @return this builder
     */
    public @NotNull SlashCommandBuilder subIf(@NotNull java.util.function.Predicate<org.bukkit.plugin.java.JavaPlugin> condition,
                                               @Nullable SlashCommand... subs) {
        Preconditions.checkNotNull(condition, "condition");
        if (plugin != null && condition.test(plugin)) {
            return sub(subs);
        }
        return this;
    }

    /**
     * Register this command as a subcommand to the specified parent builder.
     * This is the reverse operation of {@link #sub(SlashCommand...)}, allowing a subcommand
     * to register itself to its parent instead of the parent registering its children.
     * <p>
     * This method must be called with a parent builder before either builder is finalized
     * with {@link #build()}. The parent builder will then include this command as a subcommand
     * when it is built.
     * <p>
     * <b>Example usage:</b>
     * <pre>{@code
     * SlashCommandBuilder parentBuilder = SlashCommand.builder("parent")
     *     .executes((sender, ctx) -> { ... });
     *
     * SlashCommand childCmd = SlashCommand.builder("child")
     *     .executes((sender, ctx) -> { ... })
     *     .parent(parentBuilder)  // Register as child of parent
     *     .build();
     *
     * // Now build and register parent (child is already included)
     * parentBuilder.build().register(plugin);
     * }</pre>
     *
     * @param parentBuilder the parent command builder to register this command under
     * @return this builder
     * @throws CommandConfigurationException if parentBuilder is null or duplicate aliases are detected
     */
    public @NotNull SlashCommandBuilder parent(@NotNull SlashCommandBuilder parentBuilder) {
        Preconditions.checkNotNull(parentBuilder, "parentBuilder");

        // Build this command first
        SlashCommand thisCmd = build();

        // Check for duplicate aliases in parent's subcommands
        String alias = thisCmd.name();
        if (alias == null || alias.trim().isEmpty()) {
            throw new CommandConfigurationException("Subcommand has a blank name");
        }
        String key = alias.toLowerCase(Locale.ROOT);
        if (parentBuilder.subcommands.containsKey(key)) {
            throw new CommandConfigurationException("Duplicate subcommand alias: '" + alias + "'");
        }

        // Mark this command as a subcommand
        thisCmd.markAsSubcommand();

        // Add to parent's subcommands map
        parentBuilder.subcommands.put(key, thisCmd);

        // Register all aliases for this subcommand
        for (String subAlias : thisCmd.aliases()) {
            if (subAlias == null || subAlias.trim().isEmpty()) {
                continue;
            }
            String aliasLow = subAlias.toLowerCase(Locale.ROOT);
            if (parentBuilder.subcommands.containsKey(aliasLow)) {
                throw new CommandConfigurationException("Duplicate subcommand alias: '" + subAlias + "'");
            }
            parentBuilder.subcommands.put(aliasLow, thisCmd);
        }

        return this;
    }

    /**
     * Convenience method to mark the command as player-only in one call.
     * Equivalent to {@code playerOnly(true)}.
     *
     * @return this builder
     */
    public @NotNull SlashCommandBuilder playersOnly() {
        return playerOnly(true);
    }

    /**
     * Require a specific sender type (e.g., Player.class).
     */
    public @NotNull SlashCommandBuilder require(@NotNull Class<? extends CommandSender> type) {
        Preconditions.checkNotNull(type, "type");
        final MessageProvider msgProvider = this.messages;
        this.guards.add(new Guard() {
            @Override
            public boolean test(@NotNull CommandSender sender) {
                return type.isInstance(sender);
            }

            @Override
            public @NotNull String errorMessage() {
                if (msgProvider != null) {
                    return msgProvider.requiresType(type.getSimpleName());
                }
                return "§cThis command requires a " + type.getSimpleName() + ".";
            }
        });
        return this;
    }

    /**
     * Add one or more custom guard predicates.
     */
    public @NotNull SlashCommandBuilder require(@NotNull Guard... guards) {
        Preconditions.checkNotNull(guards, "guards");
        for (Guard g : guards) {
            if (g != null) this.guards.add(g);
        }
        return this;
    }

    /**
     * Shortcut to add a permission-based guard.
     * Equivalent to {@code require(Guard.permission(permission, messages))}.
     * <p>
     * Example:
     * <pre>{@code
     * .requirePermission("myplugin.admin")
     * }</pre>
     *
     * @param permission the permission node to require
     * @return this builder
     */
    public @NotNull SlashCommandBuilder requirePermission(@NotNull String permission) {
        Preconditions.checkNotNull(permission, "permission");
        MessageProvider mp = (messages != null) ? messages : new DefaultMessageProvider();
        return require(Guard.permission(permission, mp));
    }

    /**
     * Shortcut to add a guard that requires ANY of the specified permissions.
     * <p>
     * Example:
     * <pre>{@code
     * .requireAnyPermission("myplugin.admin", "myplugin.moderator")
     * }</pre>
     *
     * @param permissions the permission nodes, at least one must be granted
     * @return this builder
     */
    public @NotNull SlashCommandBuilder requireAnyPermission(@NotNull String... permissions) {
        Preconditions.checkNotNull(permissions, "permissions");
        if (permissions.length == 0) {
            throw new IllegalArgumentException("At least one permission is required");
        }
        MessageProvider mp = (messages != null) ? messages : new DefaultMessageProvider();
        return require(Guard.custom(
            sender -> {
                for (String perm : permissions) {
                    if (sender.hasPermission(perm)) return true;
                }
                return false;
            },
            mp.guardPermission(String.join(" or ", permissions))
        ));
    }

    /**
     * Shortcut to add a guard that requires ALL of the specified permissions.
     * <p>
     * Example:
     * <pre>{@code
     * .requireAllPermissions("myplugin.use", "myplugin.admin")
     * }</pre>
     *
     * @param permissions the permission nodes, all must be granted
     * @return this builder
     */
    public @NotNull SlashCommandBuilder requireAllPermissions(@NotNull String... permissions) {
        Preconditions.checkNotNull(permissions, "permissions");
        if (permissions.length == 0) {
            throw new IllegalArgumentException("At least one permission is required");
        }
        MessageProvider mp = (messages != null) ? messages : new DefaultMessageProvider();
        return require(Guard.custom(
            sender -> {
                for (String perm : permissions) {
                    if (!sender.hasPermission(perm)) return false;
                }
                return true;
            },
            mp.guardPermission(String.join(" and ", permissions))
        ));
    }

    /**
     * Add a cross-argument validator to enforce constraints between multiple arguments.
     * These validators are invoked after all arguments have been parsed and individually validated.
     * Multiple validators can be added and will form a validation chain.
     *
     * @param validator the cross-argument validator to add
     * @return this builder
     */
    public @NotNull SlashCommandBuilder addCrossArgumentValidator(@NotNull CrossArgumentValidator validator) {
        Preconditions.checkNotNull(validator, "validator");
        this.crossArgumentValidators.add(validator);
        return this;
    }

    /**
     * Fluent alias for {@link #addCrossArgumentValidator(CrossArgumentValidator)}.
     * Add a cross-argument validator to validate relationships between multiple arguments.
     * <p>
     * Example usage with factory methods:
     * <pre>{@code
     * SlashCommand.create("transfer")
     *     .argInt("amount").optional(true)
     *     .flag("all", 'a', "all")
     *     .crossValidate(CrossArgumentValidator.mutuallyExclusive("amount", "all"))
     *     .crossValidate(CrossArgumentValidator.requiresAny("amount", "all"))
     *     .build();
     * }</pre>
     *
     * @param validator the cross-argument validator to add
     * @return this builder
     */
    public @NotNull SlashCommandBuilder crossValidate(@NotNull CrossArgumentValidator validator) {
        return addCrossArgumentValidator(validator);
    }

    /**
     * Add multiple cross-argument validators as a chain.
     * All validators must pass for the command to execute.
     * <p>
     * Example:
     * <pre>{@code
     * .crossValidateChain(
     *     CrossArgumentValidator.mutuallyExclusive("amount", "all"),
     *     CrossArgumentValidator.requiresAny("amount", "all"),
     *     CrossArgumentValidator.range("min", "max")
     * )
     * }</pre>
     *
     * @param validators the validators to add
     * @return this builder
     */
    public @NotNull SlashCommandBuilder crossValidateChain(@NotNull CrossArgumentValidator... validators) {
        Preconditions.checkNotNull(validators, "validators");
        // Add combined validator using CrossArgumentValidator.all()
        if (validators.length > 0) {
            return addCrossArgumentValidator(CrossArgumentValidator.all(validators));
        }
        return this;
    }

    /**
     * Set a custom exception handler to intercept and handle errors during command processing.
     * The handler can provide custom error messages and optionally suppress default messages.
     *
     * @param handler the exception handler
     * @return this builder
     */
    public @NotNull SlashCommandBuilder exceptionHandler(@Nullable ExceptionHandler handler) {
        this.exceptionHandler = handler;
        return this;
    }

    /**
     * Enable the detailed exception handler that prints comprehensive diagnostic information
     * to the console when errors occur. This includes:
     * <ul>
     *   <li>Full stack traces with cause chain analysis</li>
     *   <li>JVM details (version, vendor, memory usage)</li>
     *   <li>Thread dump for debugging deadlocks and threading issues</li>
     *   <li>Contextual suggestions for why the error might have occurred</li>
     * </ul>
     *
     * @param plugin the plugin instance for logging
     * @return this builder
     * @see DetailedExceptionHandler
     */
    public @NotNull SlashCommandBuilder detailedExceptionHandler(@NotNull JavaPlugin plugin) {
        Preconditions.checkNotNull(plugin, "plugin");
        this.exceptionHandler = new DetailedExceptionHandler(plugin);
        return this;
    }

    /**
     * Enable the detailed exception handler with a custom builder configuration.
     * This allows fine-tuning which diagnostic sections are included in the output.
     *
     * @param handler the configured DetailedExceptionHandler instance
     * @return this builder
     * @see DetailedExceptionHandler.Builder
     */
    public @NotNull SlashCommandBuilder detailedExceptionHandler(@NotNull DetailedExceptionHandler handler) {
        Preconditions.checkNotNull(handler, "handler");
        this.exceptionHandler = handler;
        return this;
    }

    /**
     * Configure whether the action should run asynchronously via {@link CompletableFuture}.
     *
     * @param async true to execute off the main thread
     * @return this builder
     */
    public @NotNull SlashCommandBuilder async(boolean async) {
        this.async = async;
        return this;
    }

    /**
     * Shorthand to set the action and enable asynchronous execution in one call.
     *
     * @param action callback invoked with the sender and parsed context
     * @return this builder
     */
    public @NotNull SlashCommandBuilder executesAsync(@NotNull CommandAction action) {
        this.action = Preconditions.checkNotNull(action, "action");
        this.asyncAction = null;
        this.async = true;
        return this;
    }

    /**
     * Define an asynchronous command action with optional timeout, supporting cancellation tokens
     * and progress reporting.
     *
     * @param action        async action implementation
     * @param timeoutMillis timeout in milliseconds ({@code <= 0} for no timeout)
     */
    public @NotNull SlashCommandBuilder executesAsync(@NotNull AsyncCommandAction action, long timeoutMillis) {
        this.async = true;
        this.asyncAction = Preconditions.checkNotNull(action, "action");
        this.asyncTimeoutMillis = timeoutMillis;
        return this;
    }

    /**
     * Define an asynchronous command action without timeout.
     */
    public @NotNull SlashCommandBuilder executesAsync(@NotNull AsyncCommandAction action) {
        return executesAsync(action, 0L);
    }

    /**
     * Set a per-user cooldown for this command.
     * Each user must wait the specified duration before executing the command again.
     *
     * @param cooldownMillis cooldown duration in milliseconds (0 = no cooldown)
     * @return this builder
     */
    public @NotNull SlashCommandBuilder perUserCooldown(long cooldownMillis) {
        this.perUserCooldownMillis = Preconditions.checkNonNegative(cooldownMillis, "cooldownMillis");
        return this;
    }

    /**
     * Set a per-server cooldown for this command.
     * All users must wait the specified duration after any execution before the command can be executed again.
     *
     * @param cooldownMillis cooldown duration in milliseconds (0 = no cooldown)
     * @return this builder
     */
    public @NotNull SlashCommandBuilder perServerCooldown(long cooldownMillis) {
        this.perServerCooldownMillis = Preconditions.checkNonNegative(cooldownMillis, "cooldownMillis");
        return this;
    }

    /**
     * Validate the configuration and build the immutable {@link SlashCommand}.
     *
     * @return the configured command instance
     * @throws CommandConfigurationException if configuration is invalid (e.g., duplicate arg names,
     *                                       required-after-optional, bad greedy placement)
     * @throws ParsingException              if a parser violates its contract (e.g., blank type name)
     */
    public @NotNull SlashCommand build() {
        if (name.trim().isEmpty()) {
            throw new CommandConfigurationException("Command name must not be blank");
        }
        // Normalize blank command permission
        if (permission != null && permission.trim().isEmpty()) {
            permission = null;
        }
        // Validate arguments ordering and uniqueness
        boolean seenOptional = false;
        Set<String> seenNames = new HashSet<>();
        for (Arg<?> a : args) {
            String n = a.name().toLowerCase(Locale.ROOT);
            if (!seenNames.add(n)) {
                throw new CommandConfigurationException("Duplicate argument name: '" + a.name() + "'");
            }
            if (a.optional()) {
                seenOptional = true;
            } else if (seenOptional) {
                throw new CommandConfigurationException(
                    "Required argument '" + a.name() + "' cannot appear after an optional argument");
            }
            // Check parser type names are provided for better error messages
            String typeName = a.parser().getTypeName();
            if (typeName == null || typeName.trim().isEmpty()) {
                throw new ParsingException("Parser " + a.parser().getClass().getName()
                                           + " returned a null/blank type name for argument '" + a.name() + "'");
            }
        }
        if (action == null) {
            throw new CommandConfigurationException("Command action must not be null");
        }
        // Validate greedy constraints: if any arg is greedy, it must be the last and be a string parser
        for (int i = 0; i < args.size(); i++) {
            Arg<?> a = args.get(i);
            if (a.greedy()) {
                if (i != args.size() - 1) {
                    throw new CommandConfigurationException(
                        "Greedy argument '" + a.name() + "' must be the last argument");
                }
                if (!"string".equalsIgnoreCase(a.parser().getTypeName())) {
                    throw new CommandConfigurationException(
                        "Greedy argument '" + a.name() + "' must use a string parser");
                }
            }
        }
        // Validate cross-domain name uniqueness: arg names must not conflict with flag/keyValue names
        for (Arg<?> arg : args) {
            String argNameLower = arg.name().toLowerCase(Locale.ROOT);
            for (Flag flag : flags) {
                if (flag.name().equalsIgnoreCase(argNameLower)) {
                    throw new CommandConfigurationException(
                        "Argument name '" + arg.name() + "' conflicts with flag name '" + flag.name() + "'");
                }
                if (flag.longForm() != null && flag.longForm().equalsIgnoreCase(argNameLower)) {
                    throw new CommandConfigurationException(
                        "Argument name '" + arg.name() + "' conflicts with flag long form '--" + flag.longForm() + "'");
                }
            }
            for (KeyValue<?> kv : keyValues) {
                if (kv.name().equalsIgnoreCase(argNameLower)) {
                    throw new CommandConfigurationException(
                        "Argument name '" + arg.name() + "' conflicts with key-value name '" + kv.name() + "'");
                }
                if (kv.key().equalsIgnoreCase(argNameLower)) {
                    throw new CommandConfigurationException(
                        "Argument name '" + arg.name() + "' conflicts with key-value key '" + kv.key() + "'");
                }
            }
        }
        // Validate subcommands and register both primary names and aliases in the routing map
        Map<String, SlashCommand> subs = new LinkedHashMap<>();
        for (Map.Entry<String, SlashCommand> e : subcommands.entrySet()) {
            String k = e.getKey();
            if (k == null || k.trim().isEmpty() || e.getValue() == null) {
                throw new CommandConfigurationException("Invalid subcommand entry");
            }
            SlashCommand subCmd = e.getValue();

            // Forward parent's exceptionHandler to subcommand if subcommand doesn't have its own
            if (subCmd.exceptionHandler == null && this.exceptionHandler != null) {
                subCmd.exceptionHandler = this.exceptionHandler;
            }

            // Register primary name
            String low = k.toLowerCase(Locale.ROOT);
            if (subs.put(low, subCmd) != null) {
                throw new CommandConfigurationException("Duplicate subcommand alias: '" + k + "'");
            }

            // Register all aliases for this subcommand
            for (String alias : subCmd.aliases()) {
                if (alias == null || alias.trim().isEmpty()) {
                    continue;
                }
                String aliasLow = alias.toLowerCase(Locale.ROOT);
                if (subs.containsKey(aliasLow)) {
                    throw new CommandConfigurationException("Duplicate subcommand alias: '" + alias + "'");
                }
                subs.put(aliasLow, subCmd);
            }
        }
        SlashCommand cmd = new SlashCommand(
            name, aliases, description, permission, playerOnly, sendErrors, args, action, async, validateOnTab, subs,
            asyncAction, (asyncTimeoutMillis == null ? 0L : asyncTimeoutMillis),
            guards, crossArgumentValidators, exceptionHandler,
            perUserCooldownMillis, perServerCooldownMillis, enableHelp, helpPageSize, messages, sanitizeInputs,
<<<<<<< HEAD
            fuzzySubcommandMatching, fuzzyMatchThreshold, debugMode, flags, keyValues, awaitConfirmation,
            beforeHooks, afterHooks
=======
            fuzzySubcommandMatching, flags, keyValues, awaitConfirmation, beforeHooks, afterHooks
>>>>>>> 0570b1a5
        );

        // Set parent reference for all subcommands
        for (SlashCommand subCmd : new java.util.HashSet<>(subs.values())) {
            subCmd.setParent(cmd);
        }

        return cmd;
    }

    /**
     * Build and register this command instance as executor and tab-completer for the
     * command with the same name declared in plugin.yml.
     * Also stores the plugin instance inside the command for potential future use.
     *
     * @param plugin plugin registering the command (must declare the command in plugin.yml)
     * @throws CommandConfigurationException if the command is not declared in plugin.yml
     */
    public void register(@NotNull JavaPlugin plugin) {
        Preconditions.checkNotNull(plugin, "plugin");
        SlashCommand cmd = build();
        cmd.plugin = plugin;

        // Register primary command
        org.bukkit.command.PluginCommand pc = plugin.getCommand(name);
        if (pc == null) {
            throw new CommandConfigurationException("Command not declared in plugin.yml: " + name);
        }
        pc.setExecutor(cmd);
        pc.setTabCompleter(cmd);
    }
}<|MERGE_RESOLUTION|>--- conflicted
+++ resolved
@@ -2004,12 +2004,7 @@
             asyncAction, (asyncTimeoutMillis == null ? 0L : asyncTimeoutMillis),
             guards, crossArgumentValidators, exceptionHandler,
             perUserCooldownMillis, perServerCooldownMillis, enableHelp, helpPageSize, messages, sanitizeInputs,
-<<<<<<< HEAD
-            fuzzySubcommandMatching, fuzzyMatchThreshold, debugMode, flags, keyValues, awaitConfirmation,
-            beforeHooks, afterHooks
-=======
             fuzzySubcommandMatching, flags, keyValues, awaitConfirmation, beforeHooks, afterHooks
->>>>>>> 0570b1a5
         );
 
         // Set parent reference for all subcommands
